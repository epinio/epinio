--- conflicted
+++ resolved
@@ -59,18 +59,7 @@
       - name: Set up Docker Buildx
         uses: docker/setup-buildx-action@v2
 
-<<<<<<< HEAD
-      # Login to avoid quota
-      - name: Login to Docker Hub
-        uses: docker/login-action@v2
-        with:
-          username: ${{ secrets.CFCIBOT_DOCKERHUB_USERNAME }}
-          password: ${{ secrets.CFCIBOT_DOCKERHUB_PASSWORD }}
-
       - uses: anchore/sbom-action/download-syft@v0.14.1
-=======
-      - uses: anchore/sbom-action/download-syft@v0.13.4
->>>>>>> e5c85822
 
       - uses: sigstore/cosign-installer@v2.8.1
 
