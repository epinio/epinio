--- conflicted
+++ resolved
@@ -27,13 +27,8 @@
     - '.goreleaser.yml'
 
 env:
-<<<<<<< HEAD
-  SETUP_GO_VERSION: '1.20.14'
-  GOLANGCI_LINT_VERSION: v1.52
-=======
   SETUP_GO_VERSION: '1.22.1'
   GOLANGCI_LINT_VERSION: v1.56
->>>>>>> 771d582c
   GINKGO_NODES: 8
   INGRESS_CONTROLLER: traefik
 
