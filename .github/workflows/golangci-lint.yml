--- conflicted
+++ resolved
@@ -32,24 +32,15 @@
         with:
           submodules: recursive
 
-<<<<<<< HEAD
-      - name: Setup Go
-        uses: actions/setup-go@v4
-        timeout-minutes: 5
-        with:
-          cache: false
-          go-version: ${{ env.SETUP_GO_VERSION }}
-
-=======
       - name: Set up Go
         uses: actions/setup-go@v4
         with:
+          cache: false
           go-version: ${{ env.SETUP_GO_VERSION }}
 
       - name: Run go mod tidy
         run: go mod tidy
 
->>>>>>> 60b23b1f
       - name: golangci-lint
         uses: golangci/golangci-lint-action@v4
         timeout-minutes: 10
