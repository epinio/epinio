// Copyright © 2021 - 2023 SUSE LLC
// Licensed under the Apache License, Version 2.0 (the "License");
// you may not use this file except in compliance with the License.
// You may obtain a copy of the License at
//     http://www.apache.org/licenses/LICENSE-2.0
// Unless required by applicable law or agreed to in writing, software
// distributed under the License is distributed on an "AS IS" BASIS,
// WITHOUT WARRANTIES OR CONDITIONS OF ANY KIND, either express or implied.
// See the License for the specific language governing permissions and
// limitations under the License.

module github.com/epinio/epinio

go 1.24.0

require (
	github.com/adrg/xdg v0.4.0
	github.com/alron/ginlogr v0.0.4
	github.com/avast/retry-go v3.0.0+incompatible
	github.com/briandowns/spinner v1.23.0
	github.com/coreos/go-oidc/v3 v3.9.0
	github.com/dchest/uniuri v1.2.0
	github.com/epinio/application v0.0.0-20230831095130-87dcf00a2fc1
	github.com/fatih/color v1.16.0
	github.com/gin-gonic/gin v1.9.1
	github.com/go-git/go-git/v5 v5.13.0
	github.com/go-logr/logr v1.4.2
	github.com/go-logr/stdr v1.2.2
	github.com/go-logr/zapr v1.3.0
	github.com/golang-jwt/jwt/v4 v4.5.2
	github.com/google/uuid v1.6.0
	github.com/gorilla/websocket v1.5.4-0.20250319132907-e064f32e3674
	github.com/h2non/filetype v1.1.3
	github.com/kyokomi/emoji v2.2.4+incompatible
	github.com/longhorn/upgrade-responder v0.2.0
	github.com/mattn/go-colorable v0.1.13
	github.com/mattn/go-isatty v0.0.20
	github.com/maxbrunsfeld/counterfeiter/v6 v6.5.0
	github.com/mholt/archiver/v3 v3.5.1
	github.com/minio/minio-go/v7 v7.0.95
	github.com/mittwald/go-helm-client v0.12.9
	github.com/novln/docker-parser v1.0.0
	github.com/olekukonko/tablewriter v0.0.5
	github.com/onsi/ginkgo/v2 v2.23.4
	github.com/onsi/gomega v1.36.3
	github.com/paketo-buildpacks/ca-certificates/v3 v3.6.6
	github.com/panjf2000/ants/v2 v2.11.3
	github.com/pkg/errors v0.9.1
	github.com/schollz/progressbar/v3 v3.14.1
	github.com/skratchdot/open-golang v0.0.0-20200116055534-eef842397966
	github.com/spf13/cobra v1.9.1
	github.com/spf13/pflag v1.0.6
	github.com/spf13/viper v1.17.0
	go.uber.org/mock v0.4.0
	go.uber.org/zap v1.27.0
	golang.org/x/crypto v0.40.0
	golang.org/x/exp v0.0.0-20240719175910-8a7402abbf56
	golang.org/x/oauth2 v0.28.0
<<<<<<< HEAD
	golang.org/x/term v0.32.0
=======
	golang.org/x/term v0.33.0
>>>>>>> b2278a36
	gopkg.in/ini.v1 v1.67.0
	gopkg.in/yaml.v2 v2.4.0
	helm.sh/helm/v3 v3.18.4
	k8s.io/api v0.33.2
	k8s.io/apimachinery v0.33.2
	k8s.io/cli-runtime v0.33.2
	k8s.io/client-go v0.33.2
	k8s.io/kubectl v0.33.2
	k8s.io/metrics v0.33.2
	k8s.io/utils v0.0.0-20241104100929-3ea5e8cea738
)

require (
	dario.cat/mergo v1.0.1 // indirect
	github.com/Azure/go-ansiterm v0.0.0-20250102033503-faa5f7b0171c // indirect
	github.com/BurntSushi/toml v1.5.0 // indirect
	github.com/MakeNowJust/heredoc v1.0.0 // indirect
	github.com/Masterminds/goutils v1.1.1 // indirect
	github.com/Masterminds/semver/v3 v3.3.0 // indirect
	github.com/Masterminds/sprig/v3 v3.3.0 // indirect
	github.com/Masterminds/squirrel v1.5.4 // indirect
	github.com/Microsoft/go-winio v0.6.2 // indirect
	github.com/ProtonMail/go-crypto v1.1.3 // indirect
	github.com/andybalholm/brotli v1.0.1 // indirect
	github.com/asaskevich/govalidator v0.0.0-20230301143203-a9d515a09cc2 // indirect
	github.com/blang/semver/v4 v4.0.0 // indirect
	github.com/buildpacks/libcnb v1.30.1 // indirect
	github.com/bytedance/sonic v1.9.1 // indirect
	github.com/chai2010/gettext-go v1.0.2 // indirect
	github.com/chenzhuoyu/base64x v0.0.0-20221115062448-fe3a3abad311 // indirect
	github.com/cloudflare/circl v1.6.1 // indirect
	github.com/containerd/containerd v1.7.27 // indirect
	github.com/containerd/errdefs v0.3.0 // indirect
	github.com/containerd/log v0.1.0 // indirect
	github.com/containerd/platforms v0.2.1 // indirect
	github.com/cpuguy83/go-md2man/v2 v2.0.6 // indirect
	github.com/creack/pty v1.1.18 // indirect
	github.com/cyphar/filepath-securejoin v0.4.1 // indirect
	github.com/davecgh/go-spew v1.1.2-0.20180830191138-d8f796af33cc // indirect
	github.com/dsnet/compress v0.0.2-0.20210315054119-f66993602bf5 // indirect
	github.com/dustin/go-humanize v1.0.1 // indirect
	github.com/emicklei/go-restful/v3 v3.11.1 // indirect
	github.com/emirpasic/gods v1.18.1 // indirect
	github.com/evanphx/json-patch v5.9.11+incompatible // indirect
	github.com/exponent-io/jsonpath v0.0.0-20210407135951-1de76d718b3f // indirect
	github.com/fsnotify/fsnotify v1.7.0 // indirect
	github.com/fxamacker/cbor/v2 v2.7.0 // indirect
	github.com/gabriel-vasile/mimetype v1.4.2 // indirect
	github.com/gin-contrib/sse v0.1.0 // indirect
	github.com/go-errors/errors v1.5.1 // indirect
	github.com/go-git/gcfg v1.5.1-0.20230307220236-3a3c6141e376 // indirect
	github.com/go-git/go-billy/v5 v5.6.0 // indirect
	github.com/go-gorp/gorp/v3 v3.1.0 // indirect
	github.com/go-ini/ini v1.67.0 // indirect
	github.com/go-jose/go-jose/v3 v3.0.3 // indirect
	github.com/go-openapi/jsonpointer v0.21.0 // indirect
	github.com/go-openapi/jsonreference v0.20.4 // indirect
	github.com/go-openapi/swag v0.23.0 // indirect
	github.com/go-playground/locales v0.14.1 // indirect
	github.com/go-playground/universal-translator v0.18.1 // indirect
	github.com/go-playground/validator/v10 v10.14.0 // indirect
	github.com/go-task/slim-sprig/v3 v3.0.0 // indirect
	github.com/gobwas/glob v0.2.3 // indirect
	github.com/goccy/go-json v0.10.5 // indirect
	github.com/gogo/protobuf v1.3.2 // indirect
	github.com/golang/groupcache v0.0.0-20210331224755-41bb18bfe9da // indirect
	github.com/golang/snappy v0.0.2 // indirect
	github.com/google/btree v1.1.3 // indirect
	github.com/google/gnostic-models v0.6.9 // indirect
	github.com/google/go-cmp v0.7.0 // indirect
<<<<<<< HEAD
	github.com/google/pprof v0.0.0-20241029153458-d1b30febd7db // indirect
=======
	github.com/google/pprof v0.0.0-20250403155104-27863c87afa6 // indirect
>>>>>>> b2278a36
	github.com/google/shlex v0.0.0-20191202100458-e7afc7fbc510 // indirect
	github.com/gosuri/uitable v0.0.4 // indirect
	github.com/gregjones/httpcache v0.0.0-20190611155906-901d90724c79 // indirect
	github.com/hashicorp/errwrap v1.1.0 // indirect
	github.com/hashicorp/go-multierror v1.1.1 // indirect
	github.com/hashicorp/hcl v1.0.0 // indirect
	github.com/heroku/color v0.0.6 // indirect
	github.com/huandu/xstrings v1.5.0 // indirect
	github.com/imdario/mergo v0.3.16 // indirect
	github.com/inconshreveable/mousetrap v1.1.0 // indirect
	github.com/jbenet/go-context v0.0.0-20150711004518-d14ea06fba99 // indirect
	github.com/jmoiron/sqlx v1.4.0 // indirect
	github.com/josharian/intern v1.0.0 // indirect
	github.com/json-iterator/go v1.1.12 // indirect
	github.com/kevinburke/ssh_config v1.2.0 // indirect
	github.com/klauspost/compress v1.18.0 // indirect
	github.com/klauspost/cpuid/v2 v2.2.11 // indirect
	github.com/klauspost/pgzip v1.2.5 // indirect
	github.com/lann/builder v0.0.0-20180802200727-47ae307949d0 // indirect
	github.com/lann/ps v0.0.0-20150810152359-62de8c46ede0 // indirect
	github.com/leodido/go-urn v1.2.4 // indirect
	github.com/lib/pq v1.10.9 // indirect
	github.com/liggitt/tabwriter v0.0.0-20181228230101-89fcab3d43de // indirect
	github.com/magiconair/properties v1.8.7 // indirect
	github.com/mailru/easyjson v0.7.7 // indirect
	github.com/mattn/go-runewidth v0.0.15 // indirect
	github.com/minio/crc64nvme v1.0.2 // indirect
	github.com/minio/md5-simd v1.1.2 // indirect
	github.com/mitchellh/colorstring v0.0.0-20190213212951-d06e56a500db // indirect
	github.com/mitchellh/copystructure v1.2.0 // indirect
	github.com/mitchellh/go-wordwrap v1.0.1 // indirect
	github.com/mitchellh/hashstructure/v2 v2.0.2 // indirect
	github.com/mitchellh/mapstructure v1.5.0 // indirect
	github.com/mitchellh/reflectwalk v1.0.2 // indirect
	github.com/moby/spdystream v0.5.0 // indirect
	github.com/moby/term v0.5.2 // indirect
	github.com/modern-go/concurrent v0.0.0-20180306012644-bacd9c7ef1dd // indirect
	github.com/modern-go/reflect2 v1.0.2 // indirect
	github.com/monochromegane/go-gitignore v0.0.0-20200626010858-205db1a8cc00 // indirect
	github.com/munnerz/goautoneg v0.0.0-20191010083416-a7dc8b61c822 // indirect
	github.com/mxk/go-flowrate v0.0.0-20140419014527-cca7078d478f // indirect
	github.com/nwaples/rardecode v1.1.0 // indirect
	github.com/opencontainers/go-digest v1.0.0 // indirect
	github.com/opencontainers/image-spec v1.1.1 // indirect
	github.com/paketo-buildpacks/libpak v1.67.2 // indirect
	github.com/pelletier/go-toml/v2 v2.1.0 // indirect
	github.com/peterbourgon/diskv v2.0.1+incompatible // indirect
	github.com/philhofer/fwd v1.2.0 // indirect
	github.com/pierrec/lz4/v4 v4.1.2 // indirect
	github.com/pjbgf/sha1cd v0.3.0 // indirect
	github.com/rivo/uniseg v0.4.4 // indirect
	github.com/rs/xid v1.6.0 // indirect
	github.com/rubenv/sql-migrate v1.8.0 // indirect
	github.com/russross/blackfriday/v2 v2.1.0 // indirect
	github.com/sagikazarmark/locafero v0.3.0 // indirect
	github.com/sagikazarmark/slog-shim v0.1.0 // indirect
	github.com/sergi/go-diff v1.3.2-0.20230802210424-5b0b94c5c0d3 // indirect
	github.com/shopspring/decimal v1.4.0 // indirect
	github.com/sirupsen/logrus v1.9.3 // indirect
	github.com/skeema/knownhosts v1.3.0 // indirect
	github.com/sourcegraph/conc v0.3.0 // indirect
	github.com/spf13/afero v1.10.0 // indirect
	github.com/spf13/cast v1.7.0 // indirect
	github.com/subosito/gotenv v1.6.0 // indirect
	github.com/tinylib/msgp v1.3.0 // indirect
	github.com/twitchyliquid64/golang-asm v0.15.1 // indirect
	github.com/ugorji/go/codec v1.2.11 // indirect
	github.com/ulikunitz/xz v0.5.9 // indirect
	github.com/x448/float16 v0.8.4 // indirect
	github.com/xanzy/ssh-agent v0.3.3 // indirect
	github.com/xeipuuv/gojsonpointer v0.0.0-20190905194746-02993c407bfb // indirect
	github.com/xeipuuv/gojsonreference v0.0.0-20180127040603-bd5ef7bd5415 // indirect
	github.com/xeipuuv/gojsonschema v1.2.0 // indirect
	github.com/xi2/xz v0.0.0-20171230120015-48954b6210f8 // indirect
	github.com/xlab/treeprint v1.2.0 // indirect
<<<<<<< HEAD
=======
	go.uber.org/automaxprocs v1.6.0 // indirect
>>>>>>> b2278a36
	go.uber.org/multierr v1.11.0 // indirect
	golang.org/x/arch v0.3.0 // indirect
	golang.org/x/mod v0.25.0 // indirect
	golang.org/x/net v0.41.0 // indirect
<<<<<<< HEAD
	golang.org/x/sync v0.15.0 // indirect
	golang.org/x/sys v0.33.0 // indirect
	golang.org/x/text v0.26.0 // indirect
	golang.org/x/time v0.9.0 // indirect
	golang.org/x/tools v0.33.0 // indirect
=======
	golang.org/x/sync v0.16.0 // indirect
	golang.org/x/sys v0.34.0 // indirect
	golang.org/x/text v0.27.0 // indirect
	golang.org/x/time v0.9.0 // indirect
	golang.org/x/tools v0.34.0 // indirect
>>>>>>> b2278a36
	google.golang.org/genproto/googleapis/rpc v0.0.0-20241209162323-e6fa225c2576 // indirect
	google.golang.org/grpc v1.68.1 // indirect
	google.golang.org/protobuf v1.36.5 // indirect
	gopkg.in/evanphx/json-patch.v4 v4.12.0 // indirect
	gopkg.in/inf.v0 v0.9.1 // indirect
	gopkg.in/warnings.v0 v0.1.2 // indirect
	gopkg.in/yaml.v3 v3.0.1 // indirect
	k8s.io/apiextensions-apiserver v0.33.2 // indirect
	k8s.io/apiserver v0.33.2 // indirect
	k8s.io/component-base v0.33.2 // indirect
	k8s.io/klog/v2 v2.130.1 // indirect
	k8s.io/kube-openapi v0.0.0-20250318190949-c8a335a9a2ff // indirect
	oras.land/oras-go/v2 v2.6.0 // indirect
	sigs.k8s.io/controller-runtime v0.9.7 // indirect
	sigs.k8s.io/json v0.0.0-20241010143419-9aa6b5e7a4b3 // indirect
	sigs.k8s.io/kustomize/api v0.19.0 // indirect
	sigs.k8s.io/kustomize/kyaml v0.19.0 // indirect
	sigs.k8s.io/randfill v1.0.0 // indirect
	sigs.k8s.io/structured-merge-diff/v4 v4.6.0 // indirect
	sigs.k8s.io/yaml v1.4.0 // indirect
)<|MERGE_RESOLUTION|>--- conflicted
+++ resolved
@@ -56,11 +56,7 @@
 	golang.org/x/crypto v0.40.0
 	golang.org/x/exp v0.0.0-20240719175910-8a7402abbf56
 	golang.org/x/oauth2 v0.28.0
-<<<<<<< HEAD
-	golang.org/x/term v0.32.0
-=======
 	golang.org/x/term v0.33.0
->>>>>>> b2278a36
 	gopkg.in/ini.v1 v1.67.0
 	gopkg.in/yaml.v2 v2.4.0
 	helm.sh/helm/v3 v3.18.4
@@ -131,11 +127,7 @@
 	github.com/google/btree v1.1.3 // indirect
 	github.com/google/gnostic-models v0.6.9 // indirect
 	github.com/google/go-cmp v0.7.0 // indirect
-<<<<<<< HEAD
-	github.com/google/pprof v0.0.0-20241029153458-d1b30febd7db // indirect
-=======
 	github.com/google/pprof v0.0.0-20250403155104-27863c87afa6 // indirect
->>>>>>> b2278a36
 	github.com/google/shlex v0.0.0-20191202100458-e7afc7fbc510 // indirect
 	github.com/gosuri/uitable v0.0.4 // indirect
 	github.com/gregjones/httpcache v0.0.0-20190611155906-901d90724c79 // indirect
@@ -211,27 +203,16 @@
 	github.com/xeipuuv/gojsonschema v1.2.0 // indirect
 	github.com/xi2/xz v0.0.0-20171230120015-48954b6210f8 // indirect
 	github.com/xlab/treeprint v1.2.0 // indirect
-<<<<<<< HEAD
-=======
 	go.uber.org/automaxprocs v1.6.0 // indirect
->>>>>>> b2278a36
 	go.uber.org/multierr v1.11.0 // indirect
 	golang.org/x/arch v0.3.0 // indirect
 	golang.org/x/mod v0.25.0 // indirect
 	golang.org/x/net v0.41.0 // indirect
-<<<<<<< HEAD
-	golang.org/x/sync v0.15.0 // indirect
-	golang.org/x/sys v0.33.0 // indirect
-	golang.org/x/text v0.26.0 // indirect
-	golang.org/x/time v0.9.0 // indirect
-	golang.org/x/tools v0.33.0 // indirect
-=======
 	golang.org/x/sync v0.16.0 // indirect
 	golang.org/x/sys v0.34.0 // indirect
 	golang.org/x/text v0.27.0 // indirect
 	golang.org/x/time v0.9.0 // indirect
 	golang.org/x/tools v0.34.0 // indirect
->>>>>>> b2278a36
 	google.golang.org/genproto/googleapis/rpc v0.0.0-20241209162323-e6fa225c2576 // indirect
 	google.golang.org/grpc v1.68.1 // indirect
 	google.golang.org/protobuf v1.36.5 // indirect
