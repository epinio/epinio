--- conflicted
+++ resolved
@@ -213,15 +213,9 @@
 	go.starlark.net v0.0.0-20221020143700-22309ac47eac // indirect
 	go.uber.org/atomic v1.9.0 // indirect
 	go.uber.org/multierr v1.8.0 // indirect
-<<<<<<< HEAD
-	golang.org/x/mod v0.10.0 // indirect
-	golang.org/x/net v0.12.0 // indirect
-	golang.org/x/sync v0.2.0 // indirect
-=======
 	golang.org/x/mod v0.12.0 // indirect
 	golang.org/x/net v0.14.0 // indirect
 	golang.org/x/sync v0.3.0 // indirect
->>>>>>> 8f577e87
 	golang.org/x/sys v0.11.0 // indirect
 	golang.org/x/text v0.12.0 // indirect
 	golang.org/x/time v0.1.0 // indirect
