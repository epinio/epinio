--- conflicted
+++ resolved
@@ -47,17 +47,10 @@
 	k8s.io/api v0.25.4
 	k8s.io/apiextensions-apiserver v0.25.3
 	k8s.io/apimachinery v0.25.4
-<<<<<<< HEAD
 	k8s.io/apiserver v0.25.4
-	k8s.io/client-go v0.25.4
-	k8s.io/kubectl v0.25.3
-	k8s.io/metrics v0.25.3
-=======
-	k8s.io/apiserver v0.25.3
 	k8s.io/client-go v0.25.4
 	k8s.io/kubectl v0.25.4
 	k8s.io/metrics v0.25.4
->>>>>>> 6a7528cc
 	k8s.io/utils v0.0.0-20221101230645-61b03e2f6476
 )
 
@@ -225,11 +218,7 @@
 	gopkg.in/square/go-jose.v2 v2.6.0 // indirect
 	gopkg.in/warnings.v0 v0.1.2 // indirect
 	gopkg.in/yaml.v3 v3.0.1 // indirect
-<<<<<<< HEAD
-	k8s.io/cli-runtime v0.25.3 // indirect
-=======
 	k8s.io/cli-runtime v0.25.4 // indirect
->>>>>>> 6a7528cc
 	k8s.io/component-base v0.25.4 // indirect
 	k8s.io/klog/v2 v2.80.1 // indirect
 	k8s.io/kube-openapi v0.0.0-20221012153701-172d655c2280 // indirect
