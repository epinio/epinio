// Copyright © 2021 - 2023 SUSE LLC
// Licensed under the Apache License, Version 2.0 (the "License");
// you may not use this file except in compliance with the License.
// You may obtain a copy of the License at
//     http://www.apache.org/licenses/LICENSE-2.0
// Unless required by applicable law or agreed to in writing, software
// distributed under the License is distributed on an "AS IS" BASIS,
// WITHOUT WARRANTIES OR CONDITIONS OF ANY KIND, either express or implied.
// See the License for the specific language governing permissions and
// limitations under the License.

module github.com/epinio/epinio

go 1.20

require (
	github.com/adrg/xdg v0.4.0
	github.com/alron/ginlogr v0.0.4
	github.com/avast/retry-go v3.0.0+incompatible
	github.com/briandowns/spinner v1.23.0
	github.com/coreos/go-oidc/v3 v3.5.0
	github.com/dchest/uniuri v1.2.0
	github.com/epinio/application v0.0.0-20230626094023-b54470d3693f
	github.com/fatih/color v1.15.0
	github.com/gin-gonic/gin v1.8.2
	github.com/go-git/go-git/v5 v5.4.2
	github.com/go-logr/logr v1.2.4
	github.com/go-logr/stdr v1.2.2
	github.com/go-logr/zapr v1.2.3
	github.com/golang-jwt/jwt/v4 v4.4.3
	github.com/golang/mock v1.6.0
	github.com/google/uuid v1.3.0
	github.com/gorilla/websocket v1.5.0
	github.com/h2non/filetype v1.1.3
	github.com/k3s-io/helm-controller v0.13.0
	github.com/kyokomi/emoji v2.2.4+incompatible
	github.com/longhorn/upgrade-responder v0.1.5
	github.com/mattn/go-colorable v0.1.13
	github.com/mattn/go-isatty v0.0.19
	github.com/maxbrunsfeld/counterfeiter/v6 v6.5.0
	github.com/mholt/archiver/v3 v3.5.1
	github.com/minio/minio-go/v7 v7.0.47
	github.com/mittwald/go-helm-client v0.12.1
	github.com/novln/docker-parser v1.0.0
	github.com/olekukonko/tablewriter v0.0.5
	github.com/onsi/ginkgo/v2 v2.9.5
	github.com/onsi/gomega v1.27.7
	github.com/paketo-buildpacks/ca-certificates v1.0.1
	github.com/panjf2000/ants/v2 v2.7.1
	github.com/pkg/errors v0.9.1
	github.com/schollz/progressbar/v3 v3.13.1
	github.com/skratchdot/open-golang v0.0.0-20200116055534-eef842397966
	github.com/spf13/cobra v1.7.0
	github.com/spf13/pflag v1.0.5
	github.com/spf13/viper v1.15.0
	go.uber.org/zap v1.24.0
	golang.org/x/crypto v0.5.0
	golang.org/x/exp v0.0.0-20230522175609-2e198f4a06a1
	golang.org/x/oauth2 v0.8.0
	golang.org/x/term v0.8.0
	gopkg.in/ini.v1 v1.67.0
	gopkg.in/yaml.v2 v2.4.0
<<<<<<< HEAD
	helm.sh/helm/v3 v3.12.0
	k8s.io/api v0.27.3
	k8s.io/apimachinery v0.27.3
=======
	helm.sh/helm/v3 v3.12.1
	k8s.io/api v0.27.2
	k8s.io/apimachinery v0.27.2
>>>>>>> d78c756c
	k8s.io/apiserver v0.27.2
	k8s.io/client-go v0.27.3
	k8s.io/kubectl v0.27.2
	k8s.io/metrics v0.27.3
	k8s.io/utils v0.0.0-20230505201702-9f6742963106
)

require (
	github.com/AdaLogics/go-fuzz-headers v0.0.0-20230106234847-43070de90fa1 // indirect
	github.com/Azure/go-ansiterm v0.0.0-20210617225240-d185dfc1b5a1 // indirect
	github.com/BurntSushi/toml v1.2.1 // indirect
	github.com/MakeNowJust/heredoc v1.0.0 // indirect
	github.com/Masterminds/goutils v1.1.1 // indirect
	github.com/Masterminds/semver/v3 v3.2.1 // indirect
	github.com/Masterminds/sprig/v3 v3.2.3 // indirect
	github.com/Masterminds/squirrel v1.5.4 // indirect
	github.com/Microsoft/go-winio v0.6.0 // indirect
	github.com/ProtonMail/go-crypto v0.0.0-20210428141323-04723f9f07d7 // indirect
	github.com/acomagu/bufpipe v1.0.3 // indirect
	github.com/andybalholm/brotli v1.0.1 // indirect
	github.com/asaskevich/govalidator v0.0.0-20210307081110-f21760c49a8d // indirect
	github.com/beorn7/perks v1.0.1 // indirect
	github.com/buildpacks/libcnb v1.18.0 // indirect
	github.com/cespare/xxhash/v2 v2.2.0 // indirect
	github.com/chai2010/gettext-go v1.0.2 // indirect
	github.com/containerd/containerd v1.7.0 // indirect
	github.com/cpuguy83/go-md2man/v2 v2.0.2 // indirect
	github.com/cyphar/filepath-securejoin v0.2.3 // indirect
	github.com/davecgh/go-spew v1.1.1 // indirect
	github.com/docker/cli v20.10.21+incompatible // indirect
	github.com/docker/distribution v2.8.2+incompatible // indirect
	github.com/docker/docker v20.10.24+incompatible // indirect
	github.com/docker/docker-credential-helpers v0.7.0 // indirect
	github.com/docker/go-connections v0.4.0 // indirect
	github.com/docker/go-metrics v0.0.1 // indirect
	github.com/docker/go-units v0.5.0 // indirect
	github.com/dsnet/compress v0.0.2-0.20210315054119-f66993602bf5 // indirect
	github.com/dustin/go-humanize v1.0.0 // indirect
	github.com/emicklei/go-restful/v3 v3.10.1 // indirect
	github.com/emirpasic/gods v1.12.0 // indirect
	github.com/evanphx/json-patch v5.6.0+incompatible // indirect
	github.com/exponent-io/jsonpath v0.0.0-20210407135951-1de76d718b3f // indirect
	github.com/fsnotify/fsnotify v1.6.0 // indirect
	github.com/gin-contrib/sse v0.1.0 // indirect
	github.com/go-errors/errors v1.4.2 // indirect
	github.com/go-git/gcfg v1.5.0 // indirect
	github.com/go-git/go-billy/v5 v5.3.1 // indirect
	github.com/go-gorp/gorp/v3 v3.1.0 // indirect
	github.com/go-jose/go-jose/v3 v3.0.0 // indirect
	github.com/go-openapi/jsonpointer v0.19.6 // indirect
	github.com/go-openapi/jsonreference v0.20.1 // indirect
	github.com/go-openapi/swag v0.22.3 // indirect
	github.com/go-playground/locales v0.14.0 // indirect
	github.com/go-playground/universal-translator v0.18.0 // indirect
	github.com/go-playground/validator/v10 v10.11.1 // indirect
	github.com/go-task/slim-sprig v0.0.0-20230315185526-52ccab3ef572 // indirect
	github.com/gobwas/glob v0.2.3 // indirect
	github.com/goccy/go-json v0.9.11 // indirect
	github.com/gogo/protobuf v1.3.2 // indirect
	github.com/golang/protobuf v1.5.3 // indirect
	github.com/golang/snappy v0.0.2 // indirect
	github.com/google/btree v1.1.2 // indirect
	github.com/google/gnostic v0.6.9 // indirect
	github.com/google/go-cmp v0.5.9 // indirect
	github.com/google/gofuzz v1.2.0 // indirect
	github.com/google/pprof v0.0.0-20210720184732-4bb14d4b1be1 // indirect
	github.com/google/shlex v0.0.0-20191202100458-e7afc7fbc510 // indirect
	github.com/gorilla/mux v1.8.0 // indirect
	github.com/gosuri/uitable v0.0.4 // indirect
	github.com/gregjones/httpcache v0.0.0-20190611155906-901d90724c79 // indirect
	github.com/hashicorp/errwrap v1.1.0 // indirect
	github.com/hashicorp/go-multierror v1.1.1 // indirect
	github.com/hashicorp/hcl v1.0.0 // indirect
	github.com/heroku/color v0.0.6 // indirect
	github.com/huandu/xstrings v1.4.0 // indirect
	github.com/imdario/mergo v0.3.13 // indirect
	github.com/inconshreveable/mousetrap v1.1.0 // indirect
	github.com/jbenet/go-context v0.0.0-20150711004518-d14ea06fba99 // indirect
	github.com/jmoiron/sqlx v1.3.5 // indirect
	github.com/josharian/intern v1.0.0 // indirect
	github.com/json-iterator/go v1.1.12 // indirect
	github.com/kevinburke/ssh_config v0.0.0-20201106050909-4977a11b4351 // indirect
	github.com/klauspost/compress v1.16.0 // indirect
	github.com/klauspost/cpuid/v2 v2.1.0 // indirect
	github.com/klauspost/pgzip v1.2.5 // indirect
	github.com/lann/builder v0.0.0-20180802200727-47ae307949d0 // indirect
	github.com/lann/ps v0.0.0-20150810152359-62de8c46ede0 // indirect
	github.com/leodido/go-urn v1.2.1 // indirect
	github.com/lib/pq v1.10.9 // indirect
	github.com/liggitt/tabwriter v0.0.0-20181228230101-89fcab3d43de // indirect
	github.com/magiconair/properties v1.8.7 // indirect
	github.com/mailru/easyjson v0.7.7 // indirect
	github.com/mattn/go-runewidth v0.0.14 // indirect
	github.com/mattn/go-shellwords v1.0.12 // indirect
	github.com/matttproud/golang_protobuf_extensions v1.0.4 // indirect
	github.com/minio/md5-simd v1.1.2 // indirect
	github.com/minio/sha256-simd v1.0.0 // indirect
	github.com/mitchellh/colorstring v0.0.0-20190213212951-d06e56a500db // indirect
	github.com/mitchellh/copystructure v1.2.0 // indirect
	github.com/mitchellh/go-homedir v1.1.0 // indirect
	github.com/mitchellh/go-wordwrap v1.0.1 // indirect
	github.com/mitchellh/mapstructure v1.5.0 // indirect
	github.com/mitchellh/reflectwalk v1.0.2 // indirect
	github.com/moby/locker v1.0.1 // indirect
	github.com/moby/spdystream v0.2.0 // indirect
	github.com/moby/term v0.0.0-20221205130635-1aeaba878587 // indirect
	github.com/modern-go/concurrent v0.0.0-20180306012644-bacd9c7ef1dd // indirect
	github.com/modern-go/reflect2 v1.0.2 // indirect
	github.com/monochromegane/go-gitignore v0.0.0-20200626010858-205db1a8cc00 // indirect
	github.com/morikuni/aec v1.0.0 // indirect
	github.com/munnerz/goautoneg v0.0.0-20191010083416-a7dc8b61c822 // indirect
	github.com/nwaples/rardecode v1.1.0 // indirect
	github.com/opencontainers/go-digest v1.0.0 // indirect
	github.com/opencontainers/image-spec v1.1.0-rc2.0.20221005185240-3a7f492d3f1b // indirect
	github.com/paketo-buildpacks/libpak v1.49.0 // indirect
	github.com/pelletier/go-toml v1.9.5 // indirect
	github.com/pelletier/go-toml/v2 v2.0.6 // indirect
	github.com/peterbourgon/diskv v2.0.1+incompatible // indirect
	github.com/pierrec/lz4/v4 v4.1.2 // indirect
	github.com/prometheus/client_golang v1.14.0 // indirect
	github.com/prometheus/client_model v0.3.0 // indirect
	github.com/prometheus/common v0.37.0 // indirect
	github.com/prometheus/procfs v0.8.0 // indirect
	github.com/rivo/uniseg v0.4.2 // indirect
	github.com/rs/xid v1.4.0 // indirect
	github.com/rubenv/sql-migrate v1.3.1 // indirect
	github.com/russross/blackfriday/v2 v2.1.0 // indirect
	github.com/sergi/go-diff v1.1.0 // indirect
	github.com/shopspring/decimal v1.3.1 // indirect
	github.com/sirupsen/logrus v1.9.0 // indirect
	github.com/spf13/afero v1.9.3 // indirect
	github.com/spf13/cast v1.5.0 // indirect
	github.com/spf13/jwalterweatherman v1.1.0 // indirect
	github.com/subosito/gotenv v1.4.2 // indirect
	github.com/ugorji/go/codec v1.2.7 // indirect
	github.com/ulikunitz/xz v0.5.9 // indirect
	github.com/xanzy/ssh-agent v0.3.0 // indirect
	github.com/xeipuuv/gojsonpointer v0.0.0-20190905194746-02993c407bfb // indirect
	github.com/xeipuuv/gojsonreference v0.0.0-20180127040603-bd5ef7bd5415 // indirect
	github.com/xeipuuv/gojsonschema v1.2.0 // indirect
	github.com/xi2/xz v0.0.0-20171230120015-48954b6210f8 // indirect
	github.com/xlab/treeprint v1.1.0 // indirect
	go.opentelemetry.io/otel v1.14.0 // indirect
	go.opentelemetry.io/otel/trace v1.14.0 // indirect
	go.starlark.net v0.0.0-20221020143700-22309ac47eac // indirect
	go.uber.org/atomic v1.9.0 // indirect
	go.uber.org/multierr v1.8.0 // indirect
	golang.org/x/mod v0.10.0 // indirect
	golang.org/x/net v0.10.0 // indirect
	golang.org/x/sync v0.2.0 // indirect
	golang.org/x/sys v0.8.0 // indirect
	golang.org/x/text v0.9.0 // indirect
	golang.org/x/time v0.1.0 // indirect
	golang.org/x/tools v0.9.1 // indirect
	google.golang.org/appengine v1.6.7 // indirect
	google.golang.org/genproto v0.0.0-20230306155012-7f2fa6fef1f4 // indirect
	google.golang.org/grpc v1.53.0 // indirect
	google.golang.org/protobuf v1.28.1 // indirect
	gopkg.in/inf.v0 v0.9.1 // indirect
	gopkg.in/warnings.v0 v0.1.2 // indirect
	gopkg.in/yaml.v3 v3.0.1 // indirect
	k8s.io/apiextensions-apiserver v0.27.2 // indirect
	k8s.io/cli-runtime v0.27.2 // indirect
	k8s.io/component-base v0.27.2 // indirect
	k8s.io/klog/v2 v2.90.1 // indirect
	k8s.io/kube-openapi v0.0.0-20230501164219-8b0f38b5fd1f // indirect
	oras.land/oras-go v1.2.2 // indirect
	sigs.k8s.io/controller-runtime v0.9.7 // indirect
	sigs.k8s.io/json v0.0.0-20221116044647-bc3834ca7abd // indirect
	sigs.k8s.io/kustomize/api v0.13.2 // indirect
	sigs.k8s.io/kustomize/kyaml v0.14.1 // indirect
	sigs.k8s.io/structured-merge-diff/v4 v4.2.3 // indirect
	sigs.k8s.io/yaml v1.3.0 // indirect
)<|MERGE_RESOLUTION|>--- conflicted
+++ resolved
@@ -60,15 +60,9 @@
 	golang.org/x/term v0.8.0
 	gopkg.in/ini.v1 v1.67.0
 	gopkg.in/yaml.v2 v2.4.0
-<<<<<<< HEAD
-	helm.sh/helm/v3 v3.12.0
+	helm.sh/helm/v3 v3.12.1
 	k8s.io/api v0.27.3
 	k8s.io/apimachinery v0.27.3
-=======
-	helm.sh/helm/v3 v3.12.1
-	k8s.io/api v0.27.2
-	k8s.io/apimachinery v0.27.2
->>>>>>> d78c756c
 	k8s.io/apiserver v0.27.2
 	k8s.io/client-go v0.27.3
 	k8s.io/kubectl v0.27.2
