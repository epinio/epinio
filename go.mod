// Copyright © 2021 - 2023 SUSE LLC
// Licensed under the Apache License, Version 2.0 (the "License");
// you may not use this file except in compliance with the License.
// You may obtain a copy of the License at
//     http://www.apache.org/licenses/LICENSE-2.0
// Unless required by applicable law or agreed to in writing, software
// distributed under the License is distributed on an "AS IS" BASIS,
// WITHOUT WARRANTIES OR CONDITIONS OF ANY KIND, either express or implied.
// See the License for the specific language governing permissions and
// limitations under the License.

module github.com/epinio/epinio

go 1.20

require (
	github.com/adrg/xdg v0.4.0
	github.com/alron/ginlogr v0.0.4
	github.com/avast/retry-go v3.0.0+incompatible
	github.com/briandowns/spinner v1.23.0
	github.com/coreos/go-oidc/v3 v3.6.0
	github.com/dchest/uniuri v1.2.0
	github.com/epinio/application v0.0.0-20230831095130-87dcf00a2fc1
	github.com/fatih/color v1.15.0
	github.com/gin-gonic/gin v1.8.2
	github.com/go-git/go-git/v5 v5.7.0
	github.com/go-logr/logr v1.2.4
	github.com/go-logr/stdr v1.2.2
	github.com/go-logr/zapr v1.2.3
	github.com/golang-jwt/jwt/v4 v4.4.3
	github.com/golang/mock v1.6.0
	github.com/google/uuid v1.3.0
	github.com/gorilla/websocket v1.5.0
	github.com/h2non/filetype v1.1.3
	github.com/kyokomi/emoji v2.2.4+incompatible
	github.com/longhorn/upgrade-responder v0.1.5
	github.com/mattn/go-colorable v0.1.13
	github.com/mattn/go-isatty v0.0.19
	github.com/maxbrunsfeld/counterfeiter/v6 v6.5.0
	github.com/mholt/archiver/v3 v3.5.1
	github.com/minio/minio-go/v7 v7.0.47
	github.com/mittwald/go-helm-client v0.12.3
	github.com/novln/docker-parser v1.0.0
	github.com/olekukonko/tablewriter v0.0.5
	github.com/onsi/ginkgo/v2 v2.12.1
	github.com/onsi/gomega v1.27.10
	github.com/paketo-buildpacks/ca-certificates v1.0.1
	github.com/panjf2000/ants/v2 v2.7.1
	github.com/pkg/errors v0.9.1
	github.com/schollz/progressbar/v3 v3.13.1
	github.com/skratchdot/open-golang v0.0.0-20200116055534-eef842397966
	github.com/spf13/cobra v1.7.0
	github.com/spf13/pflag v1.0.5
	github.com/spf13/viper v1.16.0
	go.uber.org/zap v1.24.0
	golang.org/x/crypto v0.13.0
	golang.org/x/exp v0.0.0-20230522175609-2e198f4a06a1
	golang.org/x/oauth2 v0.8.0
	golang.org/x/term v0.12.0
	gopkg.in/ini.v1 v1.67.0
	gopkg.in/yaml.v2 v2.4.0
	helm.sh/helm/v3 v3.12.2
	k8s.io/api v0.27.4
	k8s.io/apimachinery v0.27.4
	k8s.io/apiserver v0.27.2
	k8s.io/client-go v0.27.4
	k8s.io/kubectl v0.27.2
	k8s.io/metrics v0.27.3
	k8s.io/utils v0.0.0-20230505201702-9f6742963106
)

require (
	github.com/AdaLogics/go-fuzz-headers v0.0.0-20230106234847-43070de90fa1 // indirect
	github.com/Azure/go-ansiterm v0.0.0-20210617225240-d185dfc1b5a1 // indirect
	github.com/BurntSushi/toml v1.2.1 // indirect
	github.com/MakeNowJust/heredoc v1.0.0 // indirect
	github.com/Masterminds/goutils v1.1.1 // indirect
	github.com/Masterminds/semver/v3 v3.2.1 // indirect
	github.com/Masterminds/sprig/v3 v3.2.3 // indirect
	github.com/Masterminds/squirrel v1.5.4 // indirect
	github.com/Microsoft/go-winio v0.6.0 // indirect
	github.com/ProtonMail/go-crypto v0.0.0-20230518184743-7afd39499903 // indirect
	github.com/acomagu/bufpipe v1.0.4 // indirect
	github.com/andybalholm/brotli v1.0.1 // indirect
	github.com/asaskevich/govalidator v0.0.0-20210307081110-f21760c49a8d // indirect
	github.com/beorn7/perks v1.0.1 // indirect
	github.com/buildpacks/libcnb v1.18.0 // indirect
	github.com/cespare/xxhash/v2 v2.2.0 // indirect
	github.com/chai2010/gettext-go v1.0.2 // indirect
	github.com/cloudflare/circl v1.3.3 // indirect
	github.com/containerd/containerd v1.7.0 // indirect
	github.com/cpuguy83/go-md2man/v2 v2.0.2 // indirect
	github.com/cyphar/filepath-securejoin v0.2.3 // indirect
	github.com/davecgh/go-spew v1.1.1 // indirect
	github.com/docker/cli v23.0.1+incompatible // indirect
	github.com/docker/distribution v2.8.2+incompatible // indirect
	github.com/docker/docker v23.0.1+incompatible // indirect
	github.com/docker/docker-credential-helpers v0.7.0 // indirect
	github.com/docker/go-connections v0.4.0 // indirect
	github.com/docker/go-metrics v0.0.1 // indirect
	github.com/docker/go-units v0.5.0 // indirect
	github.com/dsnet/compress v0.0.2-0.20210315054119-f66993602bf5 // indirect
	github.com/dustin/go-humanize v1.0.0 // indirect
	github.com/emicklei/go-restful/v3 v3.10.1 // indirect
	github.com/emirpasic/gods v1.18.1 // indirect
	github.com/evanphx/json-patch v5.6.0+incompatible // indirect
	github.com/exponent-io/jsonpath v0.0.0-20210407135951-1de76d718b3f // indirect
	github.com/fsnotify/fsnotify v1.6.0 // indirect
	github.com/gin-contrib/sse v0.1.0 // indirect
	github.com/go-errors/errors v1.4.2 // indirect
	github.com/go-git/gcfg v1.5.1-0.20230307220236-3a3c6141e376 // indirect
	github.com/go-git/go-billy/v5 v5.4.1 // indirect
	github.com/go-git/go-git v4.7.0+incompatible
	github.com/go-gorp/gorp/v3 v3.1.0 // indirect
	github.com/go-jose/go-jose/v3 v3.0.0 // indirect
	github.com/go-openapi/jsonpointer v0.19.6 // indirect
	github.com/go-openapi/jsonreference v0.20.1 // indirect
	github.com/go-openapi/swag v0.22.3 // indirect
	github.com/go-playground/locales v0.14.0 // indirect
	github.com/go-playground/universal-translator v0.18.0 // indirect
	github.com/go-playground/validator/v10 v10.11.1 // indirect
	github.com/go-task/slim-sprig v0.0.0-20230315185526-52ccab3ef572 // indirect
	github.com/gobwas/glob v0.2.3 // indirect
	github.com/goccy/go-json v0.9.11 // indirect
	github.com/gogo/protobuf v1.3.2 // indirect
	github.com/golang/groupcache v0.0.0-20210331224755-41bb18bfe9da // indirect
	github.com/golang/protobuf v1.5.3 // indirect
	github.com/golang/snappy v0.0.2 // indirect
	github.com/google/btree v1.1.2 // indirect
	github.com/google/gnostic v0.6.9 // indirect
	github.com/google/go-cmp v0.5.9 // indirect
	github.com/google/gofuzz v1.2.0 // indirect
	github.com/google/pprof v0.0.0-20210720184732-4bb14d4b1be1 // indirect
	github.com/google/shlex v0.0.0-20191202100458-e7afc7fbc510 // indirect
	github.com/gorilla/mux v1.8.0 // indirect
	github.com/gosuri/uitable v0.0.4 // indirect
	github.com/gregjones/httpcache v0.0.0-20190611155906-901d90724c79 // indirect
	github.com/hashicorp/errwrap v1.1.0 // indirect
	github.com/hashicorp/go-multierror v1.1.1 // indirect
	github.com/hashicorp/hcl v1.0.0 // indirect
	github.com/heroku/color v0.0.6 // indirect
	github.com/huandu/xstrings v1.4.0 // indirect
	github.com/imdario/mergo v0.3.15 // indirect
	github.com/inconshreveable/mousetrap v1.1.0 // indirect
	github.com/jbenet/go-context v0.0.0-20150711004518-d14ea06fba99 // indirect
	github.com/jmoiron/sqlx v1.3.5 // indirect
	github.com/josharian/intern v1.0.0 // indirect
	github.com/json-iterator/go v1.1.12 // indirect
	github.com/kevinburke/ssh_config v1.2.0 // indirect
	github.com/klauspost/compress v1.16.0 // indirect
	github.com/klauspost/cpuid/v2 v2.1.0 // indirect
	github.com/klauspost/pgzip v1.2.5 // indirect
	github.com/lann/builder v0.0.0-20180802200727-47ae307949d0 // indirect
	github.com/lann/ps v0.0.0-20150810152359-62de8c46ede0 // indirect
	github.com/leodido/go-urn v1.2.1 // indirect
	github.com/lib/pq v1.10.9 // indirect
	github.com/liggitt/tabwriter v0.0.0-20181228230101-89fcab3d43de // indirect
	github.com/magiconair/properties v1.8.7 // indirect
	github.com/mailru/easyjson v0.7.7 // indirect
	github.com/mattn/go-runewidth v0.0.14 // indirect
	github.com/mattn/go-shellwords v1.0.12 // indirect
	github.com/matttproud/golang_protobuf_extensions v1.0.4 // indirect
	github.com/minio/md5-simd v1.1.2 // indirect
	github.com/minio/sha256-simd v1.0.0 // indirect
	github.com/mitchellh/colorstring v0.0.0-20190213212951-d06e56a500db // indirect
	github.com/mitchellh/copystructure v1.2.0 // indirect
	github.com/mitchellh/go-wordwrap v1.0.1 // indirect
	github.com/mitchellh/mapstructure v1.5.0 // indirect
	github.com/mitchellh/reflectwalk v1.0.2 // indirect
	github.com/moby/locker v1.0.1 // indirect
	github.com/moby/spdystream v0.2.0 // indirect
	github.com/moby/term v0.0.0-20221205130635-1aeaba878587 // indirect
	github.com/modern-go/concurrent v0.0.0-20180306012644-bacd9c7ef1dd // indirect
	github.com/modern-go/reflect2 v1.0.2 // indirect
	github.com/monochromegane/go-gitignore v0.0.0-20200626010858-205db1a8cc00 // indirect
	github.com/morikuni/aec v1.0.0 // indirect
	github.com/munnerz/goautoneg v0.0.0-20191010083416-a7dc8b61c822 // indirect
	github.com/nwaples/rardecode v1.1.0 // indirect
	github.com/opencontainers/go-digest v1.0.0 // indirect
	github.com/opencontainers/image-spec v1.1.0-rc2.0.20221005185240-3a7f492d3f1b // indirect
	github.com/paketo-buildpacks/libpak v1.49.0 // indirect
	github.com/pelletier/go-toml v1.9.5 // indirect
	github.com/pelletier/go-toml/v2 v2.0.8 // indirect
	github.com/peterbourgon/diskv v2.0.1+incompatible // indirect
	github.com/pierrec/lz4/v4 v4.1.2 // indirect
	github.com/pjbgf/sha1cd v0.3.0 // indirect
	github.com/prometheus/client_golang v1.14.0 // indirect
	github.com/prometheus/client_model v0.3.0 // indirect
	github.com/prometheus/common v0.37.0 // indirect
	github.com/prometheus/procfs v0.8.0 // indirect
	github.com/rivo/uniseg v0.4.2 // indirect
	github.com/rs/xid v1.4.0 // indirect
	github.com/rubenv/sql-migrate v1.3.1 // indirect
	github.com/russross/blackfriday/v2 v2.1.0 // indirect
	github.com/sergi/go-diff v1.1.0 // indirect
	github.com/shopspring/decimal v1.3.1 // indirect
	github.com/sirupsen/logrus v1.9.0 // indirect
	github.com/skeema/knownhosts v1.1.1 // indirect
	github.com/spf13/afero v1.9.5 // indirect
	github.com/spf13/cast v1.5.1 // indirect
	github.com/spf13/jwalterweatherman v1.1.0 // indirect
	github.com/subosito/gotenv v1.4.2 // indirect
	github.com/ugorji/go/codec v1.2.7 // indirect
	github.com/ulikunitz/xz v0.5.9 // indirect
	github.com/xanzy/ssh-agent v0.3.3 // indirect
	github.com/xeipuuv/gojsonpointer v0.0.0-20190905194746-02993c407bfb // indirect
	github.com/xeipuuv/gojsonreference v0.0.0-20180127040603-bd5ef7bd5415 // indirect
	github.com/xeipuuv/gojsonschema v1.2.0 // indirect
	github.com/xi2/xz v0.0.0-20171230120015-48954b6210f8 // indirect
	github.com/xlab/treeprint v1.1.0 // indirect
	go.opentelemetry.io/otel v1.14.0 // indirect
	go.opentelemetry.io/otel/trace v1.14.0 // indirect
	go.starlark.net v0.0.0-20221020143700-22309ac47eac // indirect
	go.uber.org/atomic v1.9.0 // indirect
	go.uber.org/multierr v1.8.0 // indirect
	golang.org/x/mod v0.12.0 // indirect
	golang.org/x/net v0.14.0 // indirect
	golang.org/x/sync v0.3.0 // indirect
	golang.org/x/sys v0.12.0 // indirect
<<<<<<< HEAD
	golang.org/x/text v0.13.0 // indirect
=======
	golang.org/x/text v0.12.0 // indirect
>>>>>>> 1c30e813
	golang.org/x/time v0.1.0 // indirect
	golang.org/x/tools v0.12.0 // indirect
	google.golang.org/appengine v1.6.7 // indirect
	google.golang.org/genproto v0.0.0-20230410155749-daa745c078e1 // indirect
	google.golang.org/grpc v1.55.0 // indirect
	google.golang.org/protobuf v1.30.0 // indirect
	gopkg.in/inf.v0 v0.9.1 // indirect
	gopkg.in/src-d/go-git.v4 v4.13.1 // indirect
	gopkg.in/warnings.v0 v0.1.2 // indirect
	gopkg.in/yaml.v3 v3.0.1 // indirect
	k8s.io/apiextensions-apiserver v0.27.2 // indirect
	k8s.io/cli-runtime v0.27.2
	k8s.io/component-base v0.27.2 // indirect
	k8s.io/klog/v2 v2.90.1 // indirect
	k8s.io/kube-openapi v0.0.0-20230501164219-8b0f38b5fd1f // indirect
	oras.land/oras-go v1.2.3 // indirect
	sigs.k8s.io/controller-runtime v0.9.7 // indirect
	sigs.k8s.io/json v0.0.0-20221116044647-bc3834ca7abd // indirect
	sigs.k8s.io/kustomize/api v0.13.2 // indirect
	sigs.k8s.io/kustomize/kyaml v0.14.1 // indirect
	sigs.k8s.io/structured-merge-diff/v4 v4.2.3 // indirect
	sigs.k8s.io/yaml v1.3.0 // indirect
)<|MERGE_RESOLUTION|>--- conflicted
+++ resolved
@@ -217,11 +217,7 @@
 	golang.org/x/net v0.14.0 // indirect
 	golang.org/x/sync v0.3.0 // indirect
 	golang.org/x/sys v0.12.0 // indirect
-<<<<<<< HEAD
 	golang.org/x/text v0.13.0 // indirect
-=======
-	golang.org/x/text v0.12.0 // indirect
->>>>>>> 1c30e813
 	golang.org/x/time v0.1.0 // indirect
 	golang.org/x/tools v0.12.0 // indirect
 	google.golang.org/appengine v1.6.7 // indirect
