--- conflicted
+++ resolved
@@ -21,11 +21,7 @@
 test: lint
 	ginkgo ./...
 
-<<<<<<< HEAD
 generate:
-	go generate ./...
-=======
-generate_fakes:
 	go generate ./...
 
 lint:	fmt vet
@@ -34,5 +30,4 @@
 	go vet ./...
 
 fmt:
-	go fmt ./...
->>>>>>> 0c5e1377
+	go fmt ./...