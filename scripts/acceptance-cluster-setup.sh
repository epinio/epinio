--- conflicted
+++ resolved
@@ -71,19 +71,12 @@
 echo "Creating a new one named $CLUSTER_NAME"
 if [ -z ${EXPOSE_ACCEPTANCE_CLUSTER_PORTS+x} ]; then
   # Without exposing ports on the host:
-<<<<<<< HEAD
-  k3d cluster create $CLUSTER_NAME --network $NETWORK_NAME --registry-config $TMP_CONFIG --image "$K3S_IMAGE" --api-port localhost:5443 $EPINIO_K3D_INSTALL_ARGS
-else
-  # Exposing ports on the host:
-  k3d cluster create $CLUSTER_NAME --network $NETWORK_NAME --registry-config $TMP_CONFIG -p '80:80@server:0' -p '443:443@server:0' --image "$K3S_IMAGE" --api-port localhost:5443 $EPINIO_K3D_INSTALL_ARGS
-=======
   echo "Creating without exposing ports on the host" 
   k3d cluster create $CLUSTER_NAME --network $NETWORK_NAME --registry-config $TMP_CONFIG --image "$K3S_IMAGE" $EPINIO_K3D_INSTALL_ARGS
 else
   # Exposing ports on the host:
   echo "Creating with exposing ports on the host" 
   k3d cluster create $CLUSTER_NAME --network $NETWORK_NAME --registry-config $TMP_CONFIG -p '80:80@loadbalancer' -p '443:443@loadbalancer' --image "$K3S_IMAGE" $EPINIO_K3D_INSTALL_ARGS
->>>>>>> c3aaebca
 fi
 k3d kubeconfig get $CLUSTER_NAME > $KUBECONFIG
 echo "$KUBECONFIG"
