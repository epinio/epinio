--- conflicted
+++ resolved
@@ -74,22 +74,13 @@
   helm repo update
   echo "using epinio system domain and port: ${EPINIO_DOMAIN_AND_PORT}"
   helm upgrade --wait --install -n epinio --create-namespace epinio epinio/epinio \
-<<<<<<< HEAD
-    --set global.domain="$EPINIO_SYSTEM_DOMAIN" \
-    --set dex.issuer.port="$EPINIO_PORT" \
-=======
     --set global.domain="${EPINIO_SYSTEM_DOMAIN}" \
     --set dex.issuer.port="${EPINIO_PORT}" \
->>>>>>> a46bea8e
     --set "extraEnv[0].name=KUBE_API_QPS" --set-string "extraEnv[0].value=50" \
     --set "extraEnv[1].name=KUBE_API_BURST" --set-string "extraEnv[1].value=100" \
     --set server.disableTracking="true" \
     --set ingress.nginxSSLRedirect="false" \
-<<<<<<< HEAD
-    --set dex.ui.redirectURI="https://epinio.$EPINIO_DOMAIN_AND_PORT/auth/verify"
-=======
     --set dex.ui.redirectURI="https://epinio.${EPINIO_DOMAIN_AND_PORT}/auth/verify"
->>>>>>> a46bea8e
 }
 
 # Ensure we have a value for --system-domain
@@ -127,26 +118,16 @@
 
   echo "using epinio system domain and port: ${EPINIO_DOMAIN_AND_PORT}"
   helm upgrade --install --create-namespace -n epinio \
-<<<<<<< HEAD
-    --set global.domain="$EPINIO_SYSTEM_DOMAIN" \
-    --set dex.issuer.port="$EPINIO_PORT" \
-=======
     --set global.domain="${EPINIO_SYSTEM_DOMAIN}" \
     --set dex.issuer.port="${EPINIO_PORT}" \
->>>>>>> a46bea8e
     --set image.epinio.tag="${IMAGE_TAG}" \
     --set image.bash.tag="${IMAGE_TAG}" \
     --set server.disableTracking="true" \
     --set "extraEnv[0].name=KUBE_API_QPS" --set-string "extraEnv[0].value=50" \
     --set "extraEnv[1].name=KUBE_API_BURST" --set-string "extraEnv[1].value=100" \
     --set ingress.nginxSSLRedirect="false" \
-<<<<<<< HEAD
-    --set dex.ui.redirectURI="https://epinio.$EPINIO_DOMAIN_AND_PORT/auth/verify" \
-    epinio helm-charts/chart/epinio --wait "$@"
-=======
     --set dex.ui.redirectURI="https://epinio.${EPINIO_DOMAIN_AND_PORT}/auth/verify" \
     epinio helm-charts/chart/epinio --wait "$@" > blah.yaml
->>>>>>> a46bea8e
 
   # compile coverage binary and add required env var
   if [ -n "$GOCOVERDIR" ]; then
